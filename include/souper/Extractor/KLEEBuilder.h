--- conflicted
+++ resolved
@@ -32,14 +32,9 @@
 CandidateExpr GetCandidateExprForReplacement(const BlockPCs &BPCs,
                                              const std::vector<InstMapping> &PCs,
                                              InstMapping Mapping);
-<<<<<<< HEAD
-std::string BuildQuery(const std::vector<InstMapping> &PCs, InstMapping Mapping,
-                       std::vector<Inst *> *ModelVars, bool Negate=false);
-=======
 std::string BuildQuery(const BlockPCs &BPCs,
                        const std::vector<InstMapping> &PCs, InstMapping Mapping,
-                       std::vector<Inst *> *ModelVars);
->>>>>>> 08503ce4
+                       std::vector<Inst *> *ModelVars, bool Negate=false);
 
 }
 
