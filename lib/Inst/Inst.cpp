// Copyright 2014 The Souper Authors. All rights reserved.
//
// Licensed under the Apache License, Version 2.0 (the "License");
// you may not use this file except in compliance with the License.
// You may obtain a copy of the License at
//
//     http://www.apache.org/licenses/LICENSE-2.0
//
// Unless required by applicable law or agreed to in writing, software
// distributed under the License is distributed on an "AS IS" BASIS,
// WITHOUT WARRANTIES OR CONDITIONS OF ANY KIND, either express or implied.
// See the License for the specific language governing permissions and
// limitations under the License.

#include "souper/Inst/Inst.h"

#include "llvm/ADT/StringSwitch.h"
#include "llvm/Support/ErrorHandling.h"
#include "llvm/Support/raw_ostream.h"

#include <queue>
#include <set>

using namespace souper;

bool Inst::hasOrigin(llvm::Value *V) const {
  return std::find(Origins.begin(), Origins.end(), V) != Origins.end();
}

bool Inst::operator<(const Inst &Other) const {
  if (this == &Other)
    return false;

  if (K < Other.K)
    return true;
  if (K > Other.K)
    return false;

  if (Width < Other.Width)
    return true;
  if (Width > Other.Width)
    return false;

  switch (K) {
  case Const:
    return Val.ult(Other.Val);
  case UntypedConst: {
    llvm::APInt Val1 = Val, Val2 = Other.Val;
    if (Val1.getBitWidth() < Val2.getBitWidth())
      Val1 = Val1.sext(Val2.getBitWidth());
    else if (Val1.getBitWidth() > Val2.getBitWidth())
      Val2 = Val2.sext(Val1.getBitWidth());
    return Val1.slt(Val2);
  }
  case Var:
    return Number < Other.Number;
  case Phi:
    if (B->Number < Other.B->Number)
      return true;
    if (B->Number > Other.B->Number)
      return false;
  default:
    break;
  }

  if (Ops.size() < Other.Ops.size())
    return true;
  if (Ops.size() > Other.Ops.size())
    return false;

  const std::vector<Inst *> &OpsA = orderedOps();
  const std::vector<Inst *> &OpsB = Other.orderedOps();

  for (unsigned I = 0; I != OpsA.size(); ++I) {
    if (OpsA[I] == OpsB[I])
      continue;
    return (*OpsA[I] < *OpsB[I]);
  }

  llvm_unreachable("Should have found an unequal operand");
}

const std::vector<Inst *> &Inst::orderedOps() const {
  if (!isCommutative(K))
    return Ops;

  if (OrderedOps.empty()) {
    OrderedOps = Ops;
    std::sort(OrderedOps.begin(), OrderedOps.end(), [](Inst *A, Inst *B) {
      return *A < *B;
    });
  }
  return OrderedOps;
}

std::string ReplacementContext::printInst(Inst *I, llvm::raw_ostream &Out,
                                          bool printNames) {
  return printInstImpl(I, Out, printNames, I);
}

std::string ReplacementContext::printInstImpl(Inst *I, llvm::raw_ostream &Out,
                                              bool printNames, Inst *OrigI) {

  std::string Str;
  llvm::raw_string_ostream SS(Str);

  auto PNI = InstNames.find(I);
  if (PNI != InstNames.end()) {
    SS << "%" << PNI->second;
    return SS.str();
  }

  std::string OpsStr;
  llvm::raw_string_ostream OpsSS(OpsStr);

  switch (I->K) {
  default:
    break;

  case Inst::Const:
    I->Val.print(SS, false);
    SS << ":i" << I->Val.getBitWidth();
    return SS.str();

  case Inst::UntypedConst:
    I->Val.print(SS, false);
    return SS.str();

  case Inst::Phi:
    std::string BlockName = printBlock(I->B, Out);
    OpsSS << " %" << BlockName << ",";
    break;
  }

  const std::vector<Inst *> &Ops = I->orderedOps();
  for (unsigned Idx = 0; Idx != Ops.size(); ++Idx) {
    if (Idx == 0)
      OpsSS << " ";
    else
      OpsSS << ", ";
    switch (I->K) {
      default:
        OpsSS << printInstImpl(Ops[Idx], Out, printNames, OrigI);
        break;
      case Inst::SAddWithOverflow:
      case Inst::UAddWithOverflow:
      case Inst::SSubWithOverflow:
      case Inst::USubWithOverflow:
      case Inst::SMulWithOverflow:
      case Inst::UMulWithOverflow:
        OpsSS << printInstImpl(I->Ops[1]->Ops[Idx], Out, printNames, OrigI);
        break;
    }
  }

  std::string InstName = std::to_string(InstNames.size() + BlockNames.size());
  assert(InstNames.find(I) == InstNames.end());
  assert(NameToBlock.find(InstName) == NameToBlock.end());
  setInst(InstName, I);

  // Skip the elements of overflow instruction tuple in souper IR
  switch (I->K) {
    case Inst::SAddO:
    case Inst::UAddO:
    case Inst::SSubO:
    case Inst::USubO:
    case Inst::SMulO:
    case Inst::UMulO:
      break;
    default: {
      Out << "%" << InstName << ":i" << I->Width << " = "
          << Inst::getKindName(I->K);
      if (I->K == Inst::Var) {
        if (I->KnownZeros.getBoolValue() || I->KnownOnes.getBoolValue())
          Out << " (knownBits=" << Inst::getKnownBitsString(I->KnownZeros, I->KnownOnes)
              << ")";
        if (I->NonNegative)
          Out << " (nonNegative)";
        if (I->Negative)
          Out << " (negative)";
        if (I->NonZero)
          Out << " (nonZero)";
        if (I->PowOfTwo)
          Out << " (powerOfTwo)";
        if (I->NumSignBits > 1)
          Out << " (signBits=" << I->NumSignBits << ")";
        if (!I->Range.isFullSet())
          Out << " (range=[" << I->Range.getLower()
              << "," << I->Range.getUpper() << "))";
      }
      Out << OpsSS.str();

      if (OrigI->DepsWithExternalUses.find(I) != OrigI->DepsWithExternalUses.end())
        Out << " (hasExternalUses)";

      if (printNames && !I->Name.empty())
        Out << " ; " << I->Name;
      Out << '\n';
      break;
    }
  }

  SS << "%" << InstName;
  return SS.str();
}

std::string ReplacementContext::printBlock(Block *B, llvm::raw_ostream &Out) {
  std::string Str;
  llvm::raw_string_ostream SS(Str);

  auto PNI = BlockNames.find(B);
  if (PNI != BlockNames.end()) {
    return PNI->second;
  }

  std::string BlockName = std::to_string(InstNames.size() + BlockNames.size());
  assert(BlockNames.find(B) == BlockNames.end());
  assert(NameToInst.find(BlockName) == NameToInst.end());
  assert(NameToBlock.find(BlockName) == NameToBlock.end());
  setBlock(BlockName, B);

  Out << '%' << BlockName << " = block " << B->Preds << "\n";
  return BlockName;
}

void ReplacementContext::clear() {
  InstNames.clear();
  BlockNames.clear();
  NameToInst.clear();
  NameToBlock.clear();
}

void ReplacementContext::printPCs(const std::vector<InstMapping> &PCs,
                                  llvm::raw_ostream &Out, bool printNames) {
  for (const auto &PC : PCs) {
    std::string SRef = printInst(PC.LHS, Out, printNames);
    std::string RRef = printInst(PC.RHS, Out, printNames);
    Out << "pc " << SRef << " " << RRef << '\n';
  }
}

void ReplacementContext::printBlockPCs(const BlockPCs &BPCs,
                                       llvm::raw_ostream &Out,
                                       bool printNames) {
  for (auto &BPC : BPCs) {
    assert(BPC.B && "NULL Block pointer!");
    std::string BlockName = printBlock(BPC.B, Out);
    std::string SRef = printInst(BPC.PC.LHS, Out, printNames);
    std::string RRef = printInst(BPC.PC.RHS, Out, printNames);
    Out << "blockpc %" << BlockName << " " << BPC.PredIdx << " ";
    Out << SRef << " " << RRef << '\n';
  }
}

bool ReplacementContext::empty() {
  return NameToInst.empty() && NameToBlock.empty();
}

Inst *ReplacementContext::getInst(llvm::StringRef Name) {
  auto InstIt = NameToInst.find(Name);
  return (InstIt == NameToInst.end()) ? 0 : InstIt->second;
}

void ReplacementContext::setInst(llvm::StringRef Name, Inst *I) {
  NameToInst[Name] = I;
  InstNames[I] = Name;
}

Block *ReplacementContext::getBlock(llvm::StringRef Name) {
  auto BlockIt = NameToBlock.find(Name);
  return (BlockIt == NameToBlock.end()) ? 0 : BlockIt->second;
}

void ReplacementContext::setBlock(llvm::StringRef Name, Block *B) {
  NameToBlock[Name] = B;
  BlockNames[B] = Name;
}

std::string Inst::getKnownBitsString(llvm::APInt Zero, llvm::APInt One) {
  std::string Str;
  for (int K = Zero.getBitWidth() - 1; K >= 0; --K) {
    if (Zero[K] && One[K])
      llvm_unreachable("KnownZero and KnownOnes bit can't be set to 1 together");
    if (Zero[K]) {
      Str.append("0");
    } else {
      if (One[K])
        Str.append("1");
      else
        Str.append("x");
    }
  }
  return Str;
}

std::string Inst::getDemandedBitsString(llvm::APInt DBVal) {
  std::string Str;
  for (int K = DBVal.getBitWidth() - 1; K >= 0; --K) {
    if (DBVal[K])
      Str.append("1");
    else
      Str.append("0");
  }
  return Str;
}

const char *Inst::getKindName(Kind K) {
  switch (K) {
  case Const:
    return "const";
  case UntypedConst:
    return "untypedconst";
  case Var:
    return "var";
  case Phi:
    return "phi";
  case Add:
    return "add";
  case AddNSW:
    return "addnsw";
  case AddNUW:
    return "addnuw";
  case AddNW:
    return "addnw";
  case Sub:
    return "sub";
  case SubNSW:
    return "subnsw";
  case SubNUW:
    return "subnuw";
  case SubNW:
    return "subnw";
  case Mul:
    return "mul";
  case MulNSW:
    return "mulnsw";
  case MulNUW:
    return "mulnuw";
  case MulNW:
    return "mulnw";
  case UDiv:
    return "udiv";
  case SDiv:
    return "sdiv";
  case UDivExact:
    return "udivexact";
  case SDivExact:
    return "sdivexact";
  case URem:
    return "urem";
  case SRem:
    return "srem";
  case And:
    return "and";
  case Or:
    return "or";
  case Xor:
    return "xor";
  case Shl:
    return "shl";
  case ShlNSW:
    return "shlnsw";
  case ShlNUW:
    return "shlnuw";
  case ShlNW:
    return "shlnw";
  case LShr:
    return "lshr";
  case LShrExact:
    return "lshrexact";
  case AShr:
    return "ashr";
  case AShrExact:
    return "ashrexact";
  case Select:
    return "select";
  case ZExt:
    return "zext";
  case SExt:
    return "sext";
  case Trunc:
    return "trunc";
  case Eq:
    return "eq";
  case Ne:
    return "ne";
  case Ult:
    return "ult";
  case Slt:
    return "slt";
  case Ule:
    return "ule";
  case Sle:
    return "sle";
  case CtPop:
    return "ctpop";
  case BSwap:
    return "bswap";
  case Cttz:
    return "cttz";
  case Ctlz:
    return "ctlz";
  case ExtractValue:
    return "extractvalue";
  case SAddO:
  case SAddWithOverflow:
    return "sadd.with.overflow";
  case UAddO:
  case UAddWithOverflow:
    return "uadd.with.overflow";
  case SSubO:
  case SSubWithOverflow:
    return "ssub.with.overflow";
  case USubO:
  case USubWithOverflow:
    return "usub.with.overflow";
  case SMulO:
  case SMulWithOverflow:
    return "smul.with.overflow";
  case UMulO:
  case UMulWithOverflow:
    return "umul.with.overflow";
<<<<<<< HEAD
=======
  case ReservedConst:
    return "reservedconst";
  case ReservedInst:
    return "reservedinst";
  case SAddO:
  case UAddO:
  case SSubO:
  case USubO:
  case SMulO:
  case UMulO:
>>>>>>> 08a30746
  default:
    llvm_unreachable("all cases covered");
  }
}

Inst::Kind Inst::getKind(std::string Name) {
  return llvm::StringSwitch<Inst::Kind>(Name)
                   .Case("var", Inst::Var)
                   .Case("phi", Inst::Phi)
                   .Case("add", Inst::Add)
                   .Case("addnsw", Inst::AddNSW)
                   .Case("addnuw", Inst::AddNUW)
                   .Case("addnw", Inst::AddNW)
                   .Case("sub", Inst::Sub)
                   .Case("subnsw", Inst::SubNSW)
                   .Case("subnuw", Inst::SubNUW)
                   .Case("subnw", Inst::SubNW)
                   .Case("mul", Inst::Mul)
                   .Case("mulnsw", Inst::MulNSW)
                   .Case("mulnuw", Inst::MulNUW)
                   .Case("mulnw", Inst::MulNW)
                   .Case("udiv", Inst::UDiv)
                   .Case("sdiv", Inst::SDiv)
                   .Case("udivexact", Inst::UDivExact)
                   .Case("sdivexact", Inst::SDivExact)
                   .Case("urem", Inst::URem)
                   .Case("srem", Inst::SRem)
                   .Case("and", Inst::And)
                   .Case("or", Inst::Or)
                   .Case("xor", Inst::Xor)
                   .Case("shl", Inst::Shl)
                   .Case("shlnsw", Inst::ShlNSW)
                   .Case("shlnuw", Inst::ShlNUW)
                   .Case("shlnw", Inst::ShlNW)
                   .Case("lshr", Inst::LShr)
                   .Case("lshrexact", Inst::LShrExact)
                   .Case("ashr", Inst::AShr)
                   .Case("ashrexact", Inst::AShrExact)
                   .Case("select", Inst::Select)
                   .Case("zext", Inst::ZExt)
                   .Case("sext", Inst::SExt)
                   .Case("trunc", Inst::Trunc)
                   .Case("eq", Inst::Eq)
                   .Case("ne", Inst::Ne)
                   .Case("ult", Inst::Ult)
                   .Case("slt", Inst::Slt)
                   .Case("ule", Inst::Ule)
                   .Case("sle", Inst::Sle)
                   .Case("ctpop", Inst::CtPop)
                   .Case("bswap", Inst::BSwap)
                   .Case("cttz", Inst::Cttz)
                   .Case("ctlz", Inst::Ctlz)
                   .Case("sadd.with.overflow", Inst::SAddWithOverflow)
                   .Case("uadd.with.overflow", Inst::UAddWithOverflow)
                   .Case("ssub.with.overflow", Inst::SSubWithOverflow)
                   .Case("usub.with.overflow", Inst::USubWithOverflow)
                   .Case("smul.with.overflow", Inst::SMulWithOverflow)
                   .Case("umul.with.overflow", Inst::UMulWithOverflow)
                   .Case("extractvalue", Inst::ExtractValue)
                   .Default(Inst::None);
}

void Inst::Profile(llvm::FoldingSetNodeID &ID) const {
  ID.AddInteger(K);
  ID.AddInteger(Width);

  switch (K) {
  case Const:
  case UntypedConst:
    Val.Profile(ID);
    return;
  case Var:
    assert(0 && "Var instructions should not be in FoldingSet");
  case Phi:
    ID.AddPointer(B);
    break;
  default:
    break;
  }

  for (auto Op : Ops)
    ID.AddPointer(Op);
}

Inst *InstContext::getConst(const llvm::APInt &Val) {
  llvm::FoldingSetNodeID ID;
  ID.AddInteger(Inst::Const);
  ID.AddInteger(Val.getBitWidth());
  Val.Profile(ID);

  void *IP = 0;
  if (Inst *I = InstSet.FindNodeOrInsertPos(ID, IP))
    return I;

  auto N = new Inst;
  Insts.emplace_back(N);
  N->K = Inst::Const;
  N->Width = Val.getBitWidth();
  N->Val = Val;
  InstSet.InsertNode(N, IP);
  return N;
}

Inst *InstContext::getUntypedConst(const llvm::APInt &Val) {
  llvm::FoldingSetNodeID ID;
  ID.AddInteger(Inst::UntypedConst);
  ID.AddInteger(0);
  Val.Profile(ID);

  void *IP = 0;
  if (Inst *I = InstSet.FindNodeOrInsertPos(ID, IP))
    return I;

  auto N = new Inst;
  Insts.emplace_back(N);
  N->K = Inst::UntypedConst;
  N->Width = 0;
  N->Val = Val;
  InstSet.InsertNode(N, IP);
  return N;
}

Inst *InstContext::getReservedConst() {
  auto N = new Inst;
  Insts.emplace_back(N);
  N->K = Inst::ReservedConst;
  N->Name = ReservedConstPrefix + std::to_string(ReservedConstCounter++);
  N->Width = 0;
  return N;
}

Inst *InstContext::getReservedInst(int Width) {
  auto N = new Inst;
  Insts.emplace_back(N);
  N->K = Inst::ReservedInst;
  N->Width = Width;
  return N;
}

Inst *InstContext::createVar(unsigned Width, llvm::StringRef Name,
                             llvm::ConstantRange Range,
                             llvm::APInt Zero, llvm::APInt One, bool NonZero,
                             bool NonNegative, bool PowOfTwo, bool Negative,
                             unsigned NumSignBits) {
  // Create a new vector of Insts if Width is not found in VarInstsByWidth
  auto &InstList = VarInstsByWidth[Width];
  unsigned Number = InstList.size();
  auto I = new Inst;
  InstList.emplace_back(I);
  assert(Range.getBitWidth() == Width && Zero.getBitWidth() == Width && One.getBitWidth() == Width);

  I->K = Inst::Var;
  I->Number = Number;
  I->Width = Width;
  I->Name = Name;
  I->Range = Range;
  I->KnownZeros = Zero;
  I->KnownOnes = One;
  I->NonZero = NonZero;
  I->NonNegative = NonNegative;
  I->PowOfTwo = PowOfTwo;
  I->Negative = Negative;
  I->NumSignBits = NumSignBits;
  return I;
}

Inst *InstContext::createVar(unsigned Width, llvm::StringRef Name) {
  return createVar(Width, Name, /*Range=*/llvm::ConstantRange(Width, /*isFullSet=*/ true),
                   /*KnownZero=*/ llvm::APInt(Width, 0), /*KnownOne=*/ llvm::APInt(Width, 0),
                   /*NonZero=*/ false, /*NonNegative=*/ false, /*PowerOfTwo=*/ false,
                   /*Negative=*/ false, /*SignBits=*/ 1);
}

Block *InstContext::createBlock(unsigned Preds) {
  auto &BlockList = BlocksByPreds[Preds];
  unsigned Number = BlockList.size();
  auto B = new Block;
  BlockList.emplace_back(B);

  B->Number = Number;
  B->Preds = Preds;
  for (unsigned J = 0; J < Preds-1; ++J)
    B->PredVars.push_back(createVar(1, "blockpred"));
  return B;
}

Inst *InstContext::getPhi(Block *B, const std::vector<Inst *> &Ops) {
  llvm::FoldingSetNodeID ID;
  ID.AddInteger(Inst::Phi);
  ID.AddInteger(Ops[0]->Width);
  ID.AddPointer(B);
  for (auto O : Ops)
    ID.AddPointer(O);

  void *IP = 0;
  if (Inst *I = InstSet.FindNodeOrInsertPos(ID, IP))
    return I;

  auto N = new Inst;
  Insts.emplace_back(N);
  N->K = Inst::Phi;
  N->Width = Ops[0]->Width;
  N->B = B;
  N->Ops = Ops;
  InstSet.InsertNode(N, IP);
  return N;
}

Inst *InstContext::getInst(Inst::Kind K, unsigned Width,
                           const std::vector<Inst *> &Ops,
                           llvm::APInt DemandedBits, bool Available) {
  std::vector<Inst *> OrderedOps;

  const std::vector<Inst *> *InstOps;
  if (Inst::isCommutative(K)) {
    OrderedOps = Ops;
    std::sort(OrderedOps.begin(), OrderedOps.end());
    InstOps = &OrderedOps;
  } else {
    InstOps = &Ops;
  }

  llvm::FoldingSetNodeID ID;
  ID.AddInteger(K);
  ID.AddInteger(Width);
  for (auto O : *InstOps)
    ID.AddPointer(O);
  if (!DemandedBits.isAllOnesValue())
    ID.Add(DemandedBits);

  void *IP = 0;
  if (Inst *I = InstSet.FindNodeOrInsertPos(ID, IP))
    return I;

  auto N = new Inst;
  Insts.emplace_back(N);
  N->K = K;
  N->Width = Width;
  N->Ops = *InstOps;
  N->DemandedBits = DemandedBits;
  N->Available = Available;
  InstSet.InsertNode(N, IP);
  return N;
}

Inst *InstContext::getInst(Inst::Kind K, unsigned Width,
                           const std::vector<Inst *> &Ops,
                           bool Available) {
  llvm::APInt DemandedBits = llvm::APInt::getAllOnesValue(Width);
  return getInst(K, Width, Ops, DemandedBits, Available);
}

bool Inst::isCommutative(Inst::Kind K) {
  switch (K) {
  case Add:
  case AddNSW:
  case AddNUW:
  case AddNW:
  case Mul:
  case MulNSW:
  case MulNUW:
  case MulNW:
  case And:
  case Or:
  case Xor:
  case Eq:
  case Ne:
    return true;
  default:
    return false;
  }
}

bool Inst::isCmp(Inst::Kind K) {
  return K == Inst::Eq || K == Inst::Ne || K == Inst::Ult ||
    K == Inst::Slt || K == Inst::Ule || K == Inst::Sle;
}

bool Inst::isShift(Inst::Kind K) {
  return K == Inst::Shl || K == Inst::AShr || K == Inst::LShr;
}

int Inst::getCost(Inst::Kind K) {
  switch (K) {
    case Var:
    case Const:
    case Phi:
      return 0;
    case BSwap:
    case CtPop:
    case Cttz:
    case Ctlz:
    case SDiv:
    case UDiv:
    case SRem:
    case URem:
      return 5;
    case Select:
      return 3;
    default:
      return 1;
  }
}

static int costHelper(Inst *I, Inst *Root, std::set<Inst *> &Visited,
                      bool IgnoreDepsWithExternalUses) {
  if (!Visited.insert(I).second)
    return 0;
  if (IgnoreDepsWithExternalUses && I != Root &&
      Root->DepsWithExternalUses.find(I) != Root->DepsWithExternalUses.end()) {
    return 0;
  }
  int Cost = Inst::getCost(I->K);
  for (auto Op : I->Ops)
    Cost += costHelper(Op, Root, Visited, IgnoreDepsWithExternalUses);
  return Cost;
}

int souper::cost(Inst *I, bool IgnoreDepsWithExternalUses) {
  std::set<Inst *> Visited;
  return costHelper(I, I, Visited, IgnoreDepsWithExternalUses);
}


static int countHelper(Inst *I, std::set<Inst *> &Visited) {
  if (!Visited.insert(I).second)
    return 0;

  int Count;

  if (I->K == Inst::Var || I->K == Inst::Const || I->K == Inst::ReservedInst)
    Count = 0;
  else
    Count = 1;

  for (auto Op : I->Ops)
    Count += countHelper(Op, Visited);
  return Count;
}

int souper::instCount(Inst *I) {
  std::set<Inst *> Visited;
  return countHelper(I, Visited);
}

int souper::benefit(Inst *LHS, Inst *RHS) {
  return cost(LHS, /*IgnoreDepsWithExternalUses=*/true) - cost(RHS);
}

void souper::PrintReplacement(llvm::raw_ostream &Out,
                              const BlockPCs &BPCs,
                              const std::vector<InstMapping> &PCs,
                              InstMapping Mapping, bool printNames) {
  assert(Mapping.LHS);
  assert(Mapping.RHS);

  ReplacementContext Context;
  Context.printPCs(PCs, Out, printNames);
  Context.printBlockPCs(BPCs, Out, printNames);
  std::string SRef = Context.printInst(Mapping.LHS, Out, printNames);
  std::string RRef = Context.printInst(Mapping.RHS, Out, printNames);
  if (!Mapping.LHS->DemandedBits.isAllOnesValue()) {
    Out << "cand " << SRef << " " << RRef << " (" << "demandedBits="
        << Inst::getDemandedBitsString(Mapping.LHS->DemandedBits)
        << ")" << '\n';
  } else {
    Out << "cand " << SRef << " " << RRef << '\n';
  }
}

std::string souper::GetReplacementString(const BlockPCs &BPCs,
                                         const std::vector<InstMapping> &PCs,
                                         InstMapping Mapping, bool printNames) {
  std::string Str;
  llvm::raw_string_ostream SS(Str);
  PrintReplacement(SS, BPCs, PCs, Mapping, printNames);
  return SS.str();
}

void souper::PrintReplacementLHS(llvm::raw_ostream &Out,
                                 const BlockPCs &BPCs,
                                 const std::vector<InstMapping> &PCs,
                                 Inst *LHS, ReplacementContext &Context,
                                 bool printNames) {
  assert(LHS);
  assert(Context.empty());

  Context.printPCs(PCs, Out, printNames);
  Context.printBlockPCs(BPCs, Out, printNames);
  std::string SRef = Context.printInst(LHS, Out, printNames);
  if (!LHS->DemandedBits.isAllOnesValue()) {
    Out << "infer " << SRef << " (" << "demandedBits="
        << Inst::getDemandedBitsString(LHS->DemandedBits)
        << ")" << '\n';
  } else {
    Out << "infer " << SRef << '\n';
  }
}

std::string souper::GetReplacementLHSString(const BlockPCs &BPCs,
    const std::vector<InstMapping> &PCs,
    Inst *LHS, ReplacementContext &Context, bool printNames) {
  std::string Str;
  llvm::raw_string_ostream SS(Str);
  PrintReplacementLHS(SS, BPCs, PCs, LHS, Context);
  return SS.str();
}

void souper::PrintReplacementRHS(llvm::raw_ostream &Out, Inst *RHS,
                                 ReplacementContext &Context, bool printNames) {
  std::string SRef = Context.printInst(RHS, Out, printNames);
  Out << "result " << SRef << '\n';
}

std::string souper::GetReplacementRHSString(Inst *RHS,
                                            ReplacementContext &Context,
                                            bool printNames) {
  std::string Str;
  llvm::raw_string_ostream SS(Str);
  PrintReplacementRHS(SS, RHS, Context, printNames);
  return SS.str();
}

void souper::findCands(Inst *Root, std::vector<Inst *> &Guesses,
               bool WidthMustMatch, bool FilterVars, int Max) {
  // breadth-first search
  std::set<Inst *> Visited;
  std::queue<std::tuple<Inst *,int>> Q;
  Q.push(std::make_tuple(Root, 0));
  while (!Q.empty()) {
    Inst *I;
    int Benefit;
    std::tie(I, Benefit) = Q.front();
    Q.pop();
    ++Benefit;
    if (Visited.insert(I).second) {
      if (I->K != Inst::Phi) {
        for (auto Op : I->Ops)
          Q.push(std::make_tuple(Op, Benefit));
      }
      if (Benefit > 1 && I->Available && I->K != Inst::Const
          && I->K != Inst::UntypedConst) {
        if (WidthMustMatch && I->Width != Root->Width)
          continue;
        if (FilterVars && I->K == Inst::Var)
          continue;
        Guesses.emplace_back(I);
        if (Guesses.size() >= Max)
          return;
      }
    }
  }
}

/* TODO call findCands instead */
void souper::findVars(Inst *Root, std::vector<Inst *> &Vars) {
  // breadth-first search
  std::set<Inst *> Visited;
  std::queue<Inst *> Q;
  Q.push(Root);
  while (!Q.empty()) {
    Inst *I = Q.front();
    Q.pop();
    if (!Visited.insert(I).second)
      continue;
    if (I->K == Inst::Var &&
        I->Name.find(ReservedConstPrefix) == std::string::npos) {
      Vars.push_back(I);
    }
    for (auto Op : I->Ops)
      Q.push(Op);
  }
}

void souper::getReservedInsts(Inst *Root, std::vector<Inst *> &ReservedInsts) {
  // breadth-first search
  std::set<Inst *> Visited;
  std::queue<Inst *> Q;
  Q.push(Root);
  while (!Q.empty()) {
    Inst *I = Q.front();
    Q.pop();
    if (!Visited.insert(I).second)
      continue;
    if (I->K == Inst::ReservedInst) {
      assert(I->Width > 0);
      ReservedInsts.push_back(I);
    }
    for (auto Op : I->Ops)
      Q.push(Op);
  }
}

bool souper::hasReservedInst(Inst *Root) {
  // breadth-first search
  std::set<Inst *> Visited;
  std::queue<Inst *> Q;
  Q.push(Root);
  while (!Q.empty()) {
    Inst *I = Q.front();
    Q.pop();
    if (I->K == Inst::ReservedInst)
      return true;
    if (!Visited.insert(I).second)
      continue;
    for (auto Op : I->Ops)
      Q.push(Op);
  }
  return false;
}

Inst *souper::getInstCopy(Inst *I, InstContext &IC,
                          std::map<Inst *, Inst *> &InstCache,
                          std::map<Block *, Block *> &BlockCache,
                          std::map<Inst *, llvm::APInt> *ConstMap,
                          bool CloneVars) {

  if (InstCache.count(I))
    return InstCache.at(I);

  std::vector<Inst *> Ops;
  for (auto const &Op : I->Ops)
    Ops.push_back(getInstCopy(Op, IC, InstCache, BlockCache, ConstMap, CloneVars));

  Inst *Copy = 0;
  if (I->K == Inst::Var) {
    if (ConstMap) {
      auto it = ConstMap->find(I);
      if (it != ConstMap->end()) {
	{
	  llvm::APInt x = it->second;
          /*
	  llvm::outs() << "found a var to replace with a constant width " <<
	    x.getBitWidth() << " and value " << x << "\n";
          */
	}
	Copy = IC.getConst(it->second);
      }
    }
    if (!Copy) {
      if (CloneVars &&
          I->Name.find(ReservedConstPrefix) == std::string::npos)
        Copy = IC.createVar(I->Width, I->Name, I->Range, I->KnownZeros,
                            I->KnownOnes, I->NonZero, I->NonNegative,
                            I->PowOfTwo, I->Negative, I->NumSignBits);
      else {
        Copy = I;
      }
    }
  } else if (I->K == Inst::Phi) {
    if (!BlockCache.count(I->B)) {
      auto BlockCopy = IC.createBlock(I->B->Preds);
      BlockCache[I->B] = BlockCopy;
      Copy = IC.getPhi(BlockCopy, Ops);
    } else {
      Copy = IC.getPhi(BlockCache.at(I->B), Ops);
    }
  } else if (I->K == Inst::Const || I->K == Inst::UntypedConst) {
    return I;
  } else {
    Copy = IC.getInst(I->K, I->Width, Ops);
  }
  assert(Copy);
  InstCache[I] = Copy;
  return Copy;
}

Inst *souper::instJoin(Inst *I, Inst *EmptyInst, Inst *NewInst,
                       InstContext &IC) {
  std::vector<Inst *> Ops;

  for (auto const &Op : I->Ops) {
    auto NewOp = instJoin(Op, EmptyInst, NewInst, IC);
    Ops.push_back(NewOp);
  }

  Inst *Copy = 0;
  if (I == EmptyInst) {
    Copy = NewInst;
  } else if (I->K == Inst::Var) {
    Copy = I;
  } else {
    Copy = IC.getInst(I->K, I->Width, Ops);
  }

  return Copy;
}

void souper::separateBlockPCs(const BlockPCs &BPCs, BlockPCs &BPCsCopy,
                              std::map<Inst *, Inst *> &InstCache,
                              std::map<Block *, Block *> &BlockCache,
                              InstContext &IC,
                              std::map<Inst *, llvm::APInt> *ConstMap,
                              bool CloneVars) {
  for (const auto &BPC : BPCs) {
    auto BPCCopy = BPC;
    BPCCopy.B = BlockCache[BPC.B];
    BPCCopy.PC = InstMapping(getInstCopy(BPC.PC.LHS, IC, InstCache, BlockCache, ConstMap, CloneVars),
                             getInstCopy(BPC.PC.RHS, IC, InstCache, BlockCache, ConstMap, CloneVars));
    BPCsCopy.emplace_back(BPCCopy);
  }
}

void souper::separatePCs(const std::vector<InstMapping> &PCs,
                         std::vector<InstMapping> &PCsCopy,
                         std::map<Inst *, Inst *> &InstCache,
                         std::map<Block *, Block *> &BlockCache,
                         InstContext &IC,
                         std::map<Inst *, llvm::APInt> *ConstMap,
                         bool CloneVars) {
  for (const auto &PC : PCs)
    PCsCopy.emplace_back(getInstCopy(PC.LHS, IC, InstCache, BlockCache, ConstMap, CloneVars),
                         getInstCopy(PC.RHS, IC, InstCache, BlockCache, ConstMap, CloneVars));
}<|MERGE_RESOLUTION|>--- conflicted
+++ resolved
@@ -402,26 +402,18 @@
     return "ctlz";
   case ExtractValue:
     return "extractvalue";
-  case SAddO:
   case SAddWithOverflow:
     return "sadd.with.overflow";
-  case UAddO:
   case UAddWithOverflow:
     return "uadd.with.overflow";
-  case SSubO:
   case SSubWithOverflow:
     return "ssub.with.overflow";
-  case USubO:
   case USubWithOverflow:
     return "usub.with.overflow";
-  case SMulO:
   case SMulWithOverflow:
     return "smul.with.overflow";
-  case UMulO:
   case UMulWithOverflow:
     return "umul.with.overflow";
-<<<<<<< HEAD
-=======
   case ReservedConst:
     return "reservedconst";
   case ReservedInst:
@@ -432,7 +424,6 @@
   case USubO:
   case SMulO:
   case UMulO:
->>>>>>> 08a30746
   default:
     llvm_unreachable("all cases covered");
   }
