// Copyright 2014 The Souper Authors. All rights reserved.
//
// Licensed under the Apache License, Version 2.0 (the "License");
// you may not use this file except in compliance with the License.
// You may obtain a copy of the License at
//
//     http://www.apache.org/licenses/LICENSE-2.0
//
// Unless required by applicable law or agreed to in writing, software
// distributed under the License is distributed on an "AS IS" BASIS,
// WITHOUT WARRANTIES OR CONDITIONS OF ANY KIND, either express or implied.
// See the License for the specific language governing permissions and
// limitations under the License.

#define DEBUG_TYPE "souper"

#include "llvm/ADT/APInt.h"
#include "llvm/ADT/Statistic.h"
#include "llvm/IR/Instruction.h"
#include "llvm/Support/CommandLine.h"
#include "llvm/Support/ErrorHandling.h"
#include "souper/Extractor/Solver.h"
#include "souper/KVStore/KVStore.h"
#include "souper/Parser/Parser.h"

#include <sstream>
#include <unordered_map>

STATISTIC(MemHitsInfer, "Number of internal cache hits for infer()");
STATISTIC(MemMissesInfer, "Number of internal cache misses for infer()");
STATISTIC(MemHitsIsValid, "Number of internal cache hits for isValid()");
STATISTIC(MemMissesIsValid, "Number of internal cache misses for isValid()");
STATISTIC(ExternalHits, "Number of external cache hits");
STATISTIC(ExternalMisses, "Number of external cache misses");

using namespace souper;
using namespace llvm;

namespace {

static cl::opt<bool> NoInfer("souper-no-infer",
    cl::desc("Populate the external cache, but don't infer replacements (default=false)"),
    cl::init(false));

static cl::opt<bool> InferI1("souper-infer-i1",
    cl::desc("Infer Boolean values (default=true)"),
    cl::init(true));

static cl::opt<bool> InferNop("souper-infer-nop",
    cl::desc("Infer nops (default=false)"),
    cl::init(false));

static cl::opt<bool> InferUnary("souper-infer-unary",
    cl::desc("Infer unary instructions (default=false)"),
    cl::init(false));
static cl::opt<bool> InferInts("souper-infer-iN",
    cl::desc("Infer iN integers for N>1 (default=false)"),
    cl::init(false));

class BaseSolver : public Solver {
  std::unique_ptr<SMTLIBSolver> SMTSolver;
  unsigned Timeout;

public:
  BaseSolver(std::unique_ptr<SMTLIBSolver> SMTSolver, unsigned Timeout)
      : SMTSolver(std::move(SMTSolver)), Timeout(Timeout) {}

private:
  void getInputs(Inst *I, std::set<Inst *> &Inputs) {
    if (Inputs.insert(I).second)
      for (auto Op : I->Ops)
        getInputs(Op, Inputs);
  }

  int costHelper(Inst *I, std::set<Inst *> &Visited) {
    if (!Visited.insert(I).second)
      return 0;
    int Cost = 1;
    for (auto Op : I->Ops)
      Cost += costHelper(Op, Visited);
    return Cost;
  }

  int cost(Inst *I) {
    std::set<Inst *> Visited;
    return costHelper(I, Visited);
  }

  std::error_code infer(const BlockPCs &BPCs,
                        const std::vector<InstMapping> &PCs,
                        Inst *LHS, Inst *&RHS, InstContext &IC) {
    std::error_code EC;

<<<<<<< HEAD
    if (LHS->Width == 1) {
      std::vector<Inst *>Guesses { IC.getConst(APInt(1, true)),
                                   IC.getConst(APInt(1, false)) };
      for (auto I : Guesses) {
        // TODO: we can trivially synthesize an i1 undef by checking for validity
        // of both guesses
        InstMapping Mapping(LHS, I);
        bool IsSat;
        EC = SMTSolver->isSatisfiable(BuildQuery(PCs, Mapping, 0), IsSat, 0, 0,
                                      Timeout);
        if (EC)
          return EC;
        if (!IsSat) {
          RHS = I;
=======
    if (LHS->Width == 1 && InferI1) {
      std::vector<Inst *>Guesses { IC.getConst(APInt(1, true)),
                                   IC.getConst(APInt(1, false)) };
      for (auto G : Guesses) {
        // TODO: we can trivially synthesize an i1 undef by checking for
        // validity of both guesses
        InstMapping Mapping(LHS, G);
        bool IsSat;
        EC = SMTSolver->isSatisfiable(BuildQuery(BPCs, PCs, Mapping, 0),
                                      IsSat, 0, 0, Timeout);
        if (EC)
          return EC;
        if (!IsSat) {
          RHS = G;
>>>>>>> 08503ce4
          return EC;
        }
      }
    }

<<<<<<< HEAD
    if (InferInts && SMTSolver->supportsModels() && LHS->Width > 1) {
      std::vector<Inst *> ModelInsts;
      std::vector<llvm::APInt> ModelVals;
      Inst *I = IC.createVar(LHS->Width, "constant");
      InstMapping Mapping(LHS, I);
      std::string Query = BuildQuery(PCs, Mapping, &ModelInsts, /*Negate=*/true);
      bool IsSat;
      EC = SMTSolver->isSatisfiable(Query, IsSat, ModelInsts.size(),
                                    &ModelVals, Timeout);
      if (EC)
        return EC;
      if (IsSat) {
        // We found a model for a constant
        Inst *Const = 0;
        for (unsigned J = 0; J != ModelInsts.size(); ++J) {
          if (ModelInsts[J]->Name == "constant") {
            Const = IC.getConst(ModelVals[J]);
            break;
          }
        }
        assert(Const && "there must be a model for the constant");
        // Check if the constant is valid for all inputs
        InstMapping ConstMapping(LHS, Const);
        EC = SMTSolver->isSatisfiable(BuildQuery(PCs, ConstMapping, 0),
                                      IsSat, 0, 0, Timeout);
        if (EC)
          return EC;
        if (!IsSat) {
          RHS = Const;
          return EC;
        }
=======
    // TODO: constant synthesis goes here

    std::set<Inst *> Inputs;
    if (InferNop || InferUnary)
      for (auto Op : LHS->Ops)
        getInputs(Op, Inputs);

    if (InferNop) {
      for (auto I : Inputs) {
        if (I->Width == 1 &&
            (I->K == Inst::Const || I->K == Inst::UntypedConst))
          continue;
        if (LHS->Width != I->Width)
          continue;
        InstMapping Mapping(LHS, I);
        bool IsSat;
        EC = SMTSolver->isSatisfiable(BuildQuery(BPCs, PCs, Mapping, 0), IsSat,
                                      0, 0, Timeout);
        if (EC)
          return EC;
        if (!IsSat) {
          RHS = I;
          return EC;
        }
      }
    }

    if (InferUnary) {
      int LHSCost = cost(LHS);
      for (auto I : Inputs) {
        if (I->Width == 1 &&
            (I->K == Inst::Const || I->K == Inst::UntypedConst))
          continue;
        std::vector<Inst *> Guesses;
        if (LHS->Width > I->Width) {
          Guesses.push_back(IC.getInst(Inst::SExt, LHS->Width, {I}));
          Guesses.push_back(IC.getInst(Inst::ZExt, LHS->Width, {I}));
        } else if (LHS->Width < I->Width) {
          Guesses.push_back(IC.getInst(Inst::Trunc, LHS->Width, {I}));
        } else {
          Guesses.push_back(IC.getInst(Inst::Xor, LHS->Width,
              { IC.getConst(APInt(I->Width, -1)), I }));
          Guesses.push_back(IC.getInst(Inst::Sub, LHS->Width,
              { IC.getConst(APInt(I->Width, 0)), I }));
        }
        for (auto G : Guesses) {
          if (LHSCost - cost(G) < 1)
            continue;
          InstMapping Mapping(LHS, G);
          bool IsSat;
          EC = SMTSolver->isSatisfiable(BuildQuery(BPCs, PCs, Mapping, 0),
                                        IsSat, 0, 0, Timeout);
          if (EC)
            return EC;
          if (!IsSat) {
            RHS = G;
            return EC;
          }
        }
>>>>>>> 08503ce4
      }
    }

    RHS = 0;
    return EC;
  }

  std::error_code isValid(const BlockPCs &BPCs,
                          const std::vector<InstMapping> &PCs,
                          InstMapping Mapping, bool &IsValid,
                          std::vector<std::pair<Inst *, llvm::APInt>> *Model) {
    std::string Query;
    if (Model && SMTSolver->supportsModels()) {
      std::vector<Inst *> ModelInsts;
      std::string Query = BuildQuery(BPCs, PCs, Mapping, &ModelInsts);
      bool IsSat;
      std::vector<llvm::APInt> ModelVals;
      std::error_code EC = SMTSolver->isSatisfiable(
          Query, IsSat, ModelInsts.size(), &ModelVals, Timeout);
      if (!EC) {
        if (IsSat) {
          for (unsigned I = 0; I != ModelInsts.size(); ++I) {
            Model->push_back(std::make_pair(ModelInsts[I], ModelVals[I]));
          }
        }
        IsValid = !IsSat;
      }
      return EC;
    } else {
      bool IsSat;
      std::error_code EC =
        SMTSolver->isSatisfiable(BuildQuery(BPCs, PCs, Mapping, 0),
                                 IsSat, 0, 0, Timeout);
      IsValid = !IsSat;
      return EC;
    }
  }

  std::string getName() {
    return SMTSolver->getName();
  }
};

class MemCachingSolver : public Solver {
  std::unique_ptr<Solver> UnderlyingSolver;
  std::unordered_map<std::string, std::pair<std::error_code, bool>> IsValidCache;
  std::unordered_map<std::string, std::pair<std::error_code, std::string>>
    InferCache;

public:
  MemCachingSolver(std::unique_ptr<Solver> UnderlyingSolver)
      : UnderlyingSolver(std::move(UnderlyingSolver)) {}

  std::error_code infer(const BlockPCs &BPCs,
                        const std::vector<InstMapping> &PCs,
                        Inst *LHS, Inst *&RHS, InstContext &IC) {
    ReplacementContext Context;
    std::string Repl = GetReplacementLHSString(BPCs, PCs, LHS, Context);
    const auto &ent = InferCache.find(Repl);
    if (ent == InferCache.end()) {
      ++MemMissesInfer;
      std::error_code EC = UnderlyingSolver->infer(BPCs, PCs, LHS, RHS, IC);
      std::string RHSStr;
      if (!EC && RHS) {
        RHSStr = GetReplacementRHSString(RHS, Context);
      }
      InferCache.emplace(Repl, std::make_pair(EC, RHSStr));
      return EC;
    } else {
      ++MemHitsInfer;
      std::string ES;
      StringRef S = ent->second.second;
      if (S == "") {
        RHS = 0;
      } else {
        ParsedReplacement R = ParseReplacementRHS(IC, "<cache>", S, Context, ES);
        if (ES != "")
          return std::make_error_code(std::errc::protocol_error);
        RHS = R.Mapping.RHS;
      }
      return ent->second.first;
    }
  }

  std::error_code isValid(const BlockPCs &BPCs,
                          const std::vector<InstMapping> &PCs,
                          InstMapping Mapping, bool &IsValid,
                          std::vector<std::pair<Inst *, llvm::APInt>> *Model) {
    // TODO: add caching support for models.
    if (Model)
      return UnderlyingSolver->isValid(BPCs, PCs, Mapping, IsValid, Model);

    std::string Repl = GetReplacementString(BPCs, PCs, Mapping);
    const auto &ent = IsValidCache.find(Repl);
    if (ent == IsValidCache.end()) {
      ++MemMissesIsValid;
      std::error_code EC = UnderlyingSolver->isValid(BPCs, PCs,
                                                     Mapping, IsValid, 0);
      IsValidCache.emplace(Repl, std::make_pair(EC, IsValid));
      return EC;
    } else {
      ++MemHitsIsValid;
      IsValid = ent->second.second;
      return ent->second.first;
    }
  }

  std::string getName() {
    return UnderlyingSolver->getName() + " + internal cache";
  }

};

class ExternalCachingSolver : public Solver {
  std::unique_ptr<Solver> UnderlyingSolver;
  KVStore *KV;

public:
  ExternalCachingSolver(std::unique_ptr<Solver> UnderlyingSolver, KVStore *KV)
      : UnderlyingSolver(std::move(UnderlyingSolver)), KV(KV) {
  }

  std::error_code infer(const BlockPCs &BPCs,
                        const std::vector<InstMapping> &PCs,
                        Inst *LHS, Inst *&RHS, InstContext &IC) {
    ReplacementContext Context;
    std::string LHSStr = GetReplacementLHSString(BPCs, PCs, LHS, Context);
    std::string S;
    if (KV->hGet(LHSStr, "result", S)) {
      ++ExternalHits;
      if (S == "") {
        RHS = 0;
      } else {
        std::string ES;
        ParsedReplacement R = ParseReplacementRHS(IC, "<cache>", S, Context, ES);
        if (ES != "")
          return std::make_error_code(std::errc::protocol_error);
        RHS = R.Mapping.RHS;
      }
      return std::error_code();
    } else {
      ++ExternalMisses;
      if (NoInfer) {
        KV->hSet(LHSStr, "result", "");
        return std::error_code();
      }
      std::error_code EC = UnderlyingSolver->infer(BPCs, PCs, LHS, RHS, IC);
      std::string RHSStr;
      if (!EC && RHS) {
        RHSStr = GetReplacementRHSString(RHS, Context);
      }
      KV->hSet(LHSStr, "result", RHSStr);
      return EC;
    }
  }

  std::error_code isValid(const BlockPCs &BPCs,
                          const std::vector<InstMapping> &PCs,
                          InstMapping Mapping, bool &IsValid,
                          std::vector<std::pair<Inst *, llvm::APInt>> *Model) {
    // N.B. we decided that since the important clients have moved to infer(),
    // we'll no longer support external caching for isValid()
    return UnderlyingSolver->isValid(BPCs, PCs, Mapping, IsValid, Model);
  }

  std::string getName() {
    return UnderlyingSolver->getName() + " + external cache";
  }

};

}

namespace souper {

Solver::~Solver() {}

std::unique_ptr<Solver> createBaseSolver(
    std::unique_ptr<SMTLIBSolver> SMTSolver, unsigned Timeout) {
  return std::unique_ptr<Solver>(new BaseSolver(std::move(SMTSolver), Timeout));
}

std::unique_ptr<Solver> createMemCachingSolver(
    std::unique_ptr<Solver> UnderlyingSolver) {
  return std::unique_ptr<Solver>(
      new MemCachingSolver(std::move(UnderlyingSolver)));
}

std::unique_ptr<Solver> createExternalCachingSolver(
    std::unique_ptr<Solver> UnderlyingSolver, KVStore *KV) {
  return std::unique_ptr<Solver>(
      new ExternalCachingSolver(std::move(UnderlyingSolver), KV));
}

}<|MERGE_RESOLUTION|>--- conflicted
+++ resolved
@@ -91,22 +91,6 @@
                         Inst *LHS, Inst *&RHS, InstContext &IC) {
     std::error_code EC;
 
-<<<<<<< HEAD
-    if (LHS->Width == 1) {
-      std::vector<Inst *>Guesses { IC.getConst(APInt(1, true)),
-                                   IC.getConst(APInt(1, false)) };
-      for (auto I : Guesses) {
-        // TODO: we can trivially synthesize an i1 undef by checking for validity
-        // of both guesses
-        InstMapping Mapping(LHS, I);
-        bool IsSat;
-        EC = SMTSolver->isSatisfiable(BuildQuery(PCs, Mapping, 0), IsSat, 0, 0,
-                                      Timeout);
-        if (EC)
-          return EC;
-        if (!IsSat) {
-          RHS = I;
-=======
     if (LHS->Width == 1 && InferI1) {
       std::vector<Inst *>Guesses { IC.getConst(APInt(1, true)),
                                    IC.getConst(APInt(1, false)) };
@@ -121,19 +105,18 @@
           return EC;
         if (!IsSat) {
           RHS = G;
->>>>>>> 08503ce4
-          return EC;
-        }
-      }
-    }
-
-<<<<<<< HEAD
+          return EC;
+        }
+      }
+    }
+
     if (InferInts && SMTSolver->supportsModels() && LHS->Width > 1) {
       std::vector<Inst *> ModelInsts;
       std::vector<llvm::APInt> ModelVals;
       Inst *I = IC.createVar(LHS->Width, "constant");
       InstMapping Mapping(LHS, I);
-      std::string Query = BuildQuery(PCs, Mapping, &ModelInsts, /*Negate=*/true);
+      std::string Query = BuildQuery(BPCs, PCs, Mapping,
+                                      &ModelInsts, /*Negate=*/true);
       bool IsSat;
       EC = SMTSolver->isSatisfiable(Query, IsSat, ModelInsts.size(),
                                     &ModelVals, Timeout);
@@ -151,7 +134,7 @@
         assert(Const && "there must be a model for the constant");
         // Check if the constant is valid for all inputs
         InstMapping ConstMapping(LHS, Const);
-        EC = SMTSolver->isSatisfiable(BuildQuery(PCs, ConstMapping, 0),
+        EC = SMTSolver->isSatisfiable(BuildQuery(BPCs, PCs, ConstMapping, 0),
                                       IsSat, 0, 0, Timeout);
         if (EC)
           return EC;
@@ -159,8 +142,8 @@
           RHS = Const;
           return EC;
         }
-=======
-    // TODO: constant synthesis goes here
+      }
+    }
 
     std::set<Inst *> Inputs;
     if (InferNop || InferUnary)
@@ -219,7 +202,6 @@
             return EC;
           }
         }
->>>>>>> 08503ce4
       }
     }
 
